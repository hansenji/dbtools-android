package org.dbtools.android.domain.secure;

import android.app.SearchManager;
import android.content.ContentValues;
import android.database.Cursor;
import android.provider.BaseColumns;
import net.sqlcipher.database.SQLiteDatabase;
import net.sqlcipher.database.SQLiteStatement;
import org.dbtools.android.domain.AndroidBaseRecord;
import org.dbtools.android.domain.AndroidDatabase;
import org.dbtools.android.domain.CustomQueryRecord;

import javax.annotation.Nonnull;
import javax.annotation.Nullable;
import java.util.ArrayList;
import java.util.List;

/**
 * @author jcampbell
 */
public abstract class AndroidBaseManager<T extends AndroidBaseRecord> {

    public static final String DEFAULT_COLLATE_LOCALIZED = " COLLATE LOCALIZED";

    public abstract SQLiteDatabase getReadableDatabase(String databaseName);

    public abstract SQLiteDatabase getWritableDatabase(String databaseName);

    public abstract String getDatabaseName();

    public abstract String getTableName();

    public abstract String getPrimaryKey();

    public abstract String[] getAllKeys();

    public abstract String getDropSql();

    public abstract String getCreateSql();

    public abstract T newRecord();

    @Nullable
    public static SQLiteDatabase getDatabase(@Nonnull AndroidDatabase androidDatabase) {
        return androidDatabase.getSecureSqLiteDatabase();
    }

    public static void openDatabase(@Nonnull AndroidDatabase androidDatabase) {
        try {
            androidDatabase.setSecureSqLiteDatabase(SQLiteDatabase.openOrCreateDatabase(androidDatabase.getPath(), androidDatabase.getPassword(), null));
        } catch (UnsatisfiedLinkError e) {
            throw new IllegalStateException("Could not find native libs (be sure to call initSQLCipherLibs(...))", e);
        }
    }

    public static boolean closeDatabase(@Nonnull AndroidDatabase androidDatabase) {
        SQLiteDatabase sqLiteDatabase = getDatabase(androidDatabase);
        if (sqLiteDatabase != null && sqLiteDatabase.isOpen() && !sqLiteDatabase.inTransaction()) {
            sqLiteDatabase.close();
            return true;
        }

        return false;
    }

    public static boolean isDatabaseAlreadyOpen(@Nonnull AndroidDatabase androidDatabase) {
        SQLiteDatabase database = getDatabase(androidDatabase);
        return database != null && database.isOpen();
    }

    public void createTable() {
        executeSql(getDatabaseName(), getCreateSql());
    }

    public void createTable(@Nonnull String databaseName) {
        executeSql(getWritableDatabase(databaseName), getCreateSql());
    }

    public void createTable(@Nonnull SQLiteDatabase db) {
        executeSql(db, getCreateSql());
    }

    public static void createTable(@Nonnull SQLiteDatabase db, String sql) {
        executeSql(db, sql);
    }

    public void dropTable() {
        executeSql(getDatabaseName(), getCreateSql());
    }

    public void dropTable(@Nonnull String databaseName) {
        executeSql(getWritableDatabase(databaseName), getCreateSql());
    }

    public void dropTable(@Nonnull SQLiteDatabase db) {
        executeSql(db, getCreateSql());
    }

    // for use with enum records
    public static void dropTable(@Nonnull SQLiteDatabase db, @Nonnull String sql) {
        executeSql(db, sql);
    }

    public void cleanTable() {
        cleanTable(getDatabaseName());
    }

    public void cleanTable(@Nonnull String databaseName) {
        cleanTable(getWritableDatabase(databaseName), getDropSql(), getCreateSql());
    }

    public void cleanTable(@Nonnull SQLiteDatabase db) {
        cleanTable(db, getDropSql(), getCreateSql());
    }

    public void cleanTable(@Nonnull String dropSql, @Nonnull String createSql) {
        cleanTable(getDatabaseName(), dropSql, createSql);
    }

    public void cleanTable(@Nonnull String databaseName, @Nonnull String dropSql, @Nonnull String createSql) {
        cleanTable(getWritableDatabase(databaseName), dropSql, createSql);
    }

    public static void cleanTable(@Nonnull SQLiteDatabase db, @Nonnull String dropSql, @Nonnull String createSql) {
        checkDB(db);
        executeSql(db, dropSql);
        executeSql(db, createSql);
    }

    public void executeSql(@Nonnull String sql) {
        executeSql(getDatabaseName(), sql);
    }

    public void executeSql(@Nonnull String databaseName, @Nonnull String sql) {
        executeSql(getWritableDatabase(databaseName), sql);
    }

    public static void executeSql(@Nonnull AndroidDatabase androidDatabase, @Nonnull String sql) {
        executeSql(getDatabase(androidDatabase), sql);
    }

    public static void executeSql(@Nullable SQLiteDatabase db, @Nonnull String sql) {
        checkDB(db);

        if (db == null) {
            return;
        }

        String[] sqlStatements = sql.split(";");

        for (String sqlStatement : sqlStatements) {
            if (sqlStatement.length() > 0) {
                db.execSQL(sqlStatement);
            }
        }
    }

    public void beginTransaction() {
        beginTransaction(getDatabaseName());
    }

    public void beginTransaction(@Nonnull String databaseName) {
        getWritableDatabase(databaseName).beginTransaction();
    }

    public void endTransaction(boolean success) {
        endTransaction(getDatabaseName(), success);
    }

    public void endTransaction(@Nonnull String databaseName, boolean success) {
        if (success) {
            getWritableDatabase(databaseName).setTransactionSuccessful();
        }
        getWritableDatabase(databaseName).endTransaction();
    }

    /**
     * Save Record.
     *
     * @param e Record to be saved
     * @return true if record was saved
     */
    public boolean save(@Nonnull T e) {
        return save(getDatabaseName(), e);
    }

    /**
     * Save Record.
     *
     * @param e Record to be saved
     * @return true if record was saved
     */
    public boolean save(@Nonnull String databaseName, @Nonnull T e) {
        if (e.isNewRecord()) {
            long newId = insert(databaseName, e);
            return newId != 0;
        } else {
            int count = update(databaseName, e);
            return count != 0;
        }
    }

    /**
     * Save Record.
     *
     * @param db database for the record to be saved to
     * @param e  Record to be saved
     * @return true if record was saved
     */
    public static boolean save(@Nonnull SQLiteDatabase db, @Nonnull AndroidBaseRecord e) {
        if (e.isNewRecord()) {
            long newId = insert(db, e);
            return newId != 0;
        } else {
            int count = update(db, e);
            return count != 0;
        }
    }

    /**
     * Insert record into database.
     *
     * @param e record to be inserted
     * @return long value of new id
     */
    public long insert(@Nonnull T e) {
        return insert(getDatabaseName(), e);
    }

    /**
     * Insert record into database.
     *
     * @param e record to be inserted
     * @return long value of new id
     */
    public long insert(@Nonnull String databaseName, @Nonnull T e) {
        return insert(getWritableDatabase(databaseName), e);
    }

    /**
     * Insert record into database.
     *
     * @param db database for the record inserted into
     * @param e  record to be inserted
     * @return long value of new id
     */
    public static long insert(@Nonnull SQLiteDatabase db, @Nonnull AndroidBaseRecord e) {
        checkDB(db);
        long rowId = db.insert(e.getTableName(), null, e.getContentValues());
        e.setPrimaryKeyId(rowId);
        return rowId;
    }

    @Nonnull
    public SQLiteStatement createCompiledInsert() {
        return createCompiledInsert(getDatabaseName());
    }

    @Nonnull
    public SQLiteStatement createCompiledInsert(@Nonnull String databaseName) {
        return createCompiledInsert(getWritableDatabase(databaseName));
    }

    @Nonnull
    public SQLiteStatement createCompiledInsert(@Nonnull SQLiteDatabase db) {
        StringBuilder sql = new StringBuilder();
        sql.append("INSERT INTO " + getTableName() + " (");

        int keyCount = 0;
        for (String key : getAllKeys()) {
            if (keyCount > 0) {
                sql.append(",");
            }
            sql.append(key);
            keyCount++;
        }

        sql.append(") VALUES (");

        for (int i = 0; i < keyCount; i++) {
            if (i > 0) {
                sql.append(",");
            }
            sql.append("?");
        }

        sql.append(")");

        return db.compileStatement(sql.toString());
    }

    public long insert(@Nonnull SQLiteStatement statement, @Nonnull AndroidBaseRecord e) {
        ContentValues contentValues = e.getContentValues();
        int bindItemCount = 1;
        for (String key : e.getAllKeys()) {
            Object objKey = contentValues.get(key);
            if (objKey instanceof Long) {
                statement.bindLong(bindItemCount, (Long) objKey);
            } else if (objKey instanceof Integer) {
                statement.bindLong(bindItemCount, (Integer) objKey);
            } else if (objKey instanceof String) {
                statement.bindString(bindItemCount, (String) objKey);
            } else if (objKey instanceof Double) {
                statement.bindDouble(bindItemCount, (Double) objKey);
            } else if (objKey instanceof Float) {
                statement.bindDouble(bindItemCount, (Float) objKey);
            } else if (objKey == null) {
                statement.bindNull(bindItemCount);
            } else {
                throw new IllegalStateException("Cannot bind [" + key + "] to statement");
            }

            bindItemCount++;
        }

        long rowId = statement.executeInsert();
        e.setPrimaryKeyId(rowId);
        return rowId;
    }

    public int update(@Nonnull ContentValues values, long rowId) {
        return update(getTableName(), values, getPrimaryKey(), rowId);
    }

    public int update(@Nonnull ContentValues values, @Nonnull String where, String[] whereArgs) {
        return update(getTableName(), values, where, whereArgs);
    }

    public int update(@Nonnull T e) {
        return update(getDatabaseName(), e);
    }

    public int update(@Nonnull String databaseName, @Nonnull T e) {
        return update(getWritableDatabase(databaseName), e);
    }

    public static int update(@Nonnull SQLiteDatabase db, @Nonnull AndroidBaseRecord e) {
        checkDB(db);
        long rowId = e.getPrimaryKeyId();
        if (rowId <= 0) {
            throw new IllegalArgumentException("Invalid rowId [" + rowId + "] be sure to call create(...) before update(...)");
        }

        return update(db, e.getTableName(), e.getContentValues(), e.getIdColumnName(), rowId);
    }

    public int update(@Nonnull String tableName, @Nonnull ContentValues contentValues, @Nonnull String rowKey, long rowId) {
        return update(getDatabaseName(), tableName, contentValues, rowKey, rowId);
    }

    public int update(@Nonnull String databaseName, @Nonnull String tableName, @Nonnull ContentValues contentValues, @Nonnull String rowKey, long rowId) {
        return update(getWritableDatabase(databaseName), tableName, contentValues, rowKey, rowId);
    }

    public static int update(@Nonnull SQLiteDatabase db, @Nonnull String tableName, @Nonnull ContentValues contentValues, @Nonnull String rowKey, long rowId) {
        checkDB(db);
        return db.update(tableName, contentValues, rowKey + "= ?", new String[]{String.valueOf(rowId)});
    }

    public int update(@Nonnull String tableName, @Nonnull ContentValues contentValues, @Nonnull String where, @Nonnull String[] whereArgs) {
        return update(getDatabaseName(), tableName, contentValues, where, whereArgs);
    }

    public int update(@Nonnull String databaseName, @Nonnull String tableName, @Nonnull ContentValues contentValues, @Nonnull String where, @Nonnull String[] whereArgs) {
        return update(getWritableDatabase(databaseName), tableName, contentValues, where, whereArgs);
    }

    public static int update(@Nonnull SQLiteDatabase db, @Nonnull String tableName, @Nonnull ContentValues contentValues, @Nonnull String where, @Nullable String[] whereArgs) {
        checkDB(db);
        return db.update(tableName, contentValues, where, whereArgs);
    }

    public long delete(long rowId) {
        return delete(getTableName(), getPrimaryKey(), rowId);
    }

    public long delete(@Nonnull String where, @Nullable String[] whereArgs) {
        return delete(getTableName(), where, whereArgs);
    }

    public long delete(@Nonnull T e) {
        return delete(getDatabaseName(), e);
    }

    public long delete(@Nonnull String databaseName, @Nonnull T e) {
        return delete(getWritableDatabase(databaseName), e);
    }

    public static long delete(@Nonnull SQLiteDatabase db, @Nonnull AndroidBaseRecord e) {
        checkDB(db);
        long rowId = e.getPrimaryKeyId();
        if (rowId <= 0) {
            throw new IllegalArgumentException("Invalid rowId [" + rowId + "]");
        }

        return delete(db, e.getTableName(), e.getIdColumnName(), rowId);
    }

    public long delete(@Nonnull String tableName, @Nonnull String rowKey, long rowId) {
        return delete(getDatabaseName(), tableName, rowKey, rowId);
    }

    public long delete(@Nonnull String databaseName, @Nonnull String tableName, @Nonnull String rowKey, long rowId) {
        return delete(getWritableDatabase(databaseName), tableName, rowKey, rowId);
    }

    public static long delete(@Nonnull SQLiteDatabase db, @Nonnull String tableName, @Nonnull String rowKey, long rowId) {
        checkDB(db);
        return db.delete(tableName, rowKey + "= ?" + rowId, new String[]{String.valueOf(rowId)});
    }

    public long delete(@Nonnull String tableName, @Nonnull String where, @Nullable String[] whereArgs) {
        return delete(getDatabaseName(), tableName, where, whereArgs);
    }

    public long delete(@Nonnull String databaseName, @Nonnull String tableName, @Nonnull String where, @Nullable String[] whereArgs) {
        return delete(getWritableDatabase(databaseName), tableName, where, whereArgs);
    }

    public static long delete(@Nonnull SQLiteDatabase db, @Nonnull String tableName, @Nullable String where, @Nullable String[] whereArgs) {
        checkDB(db);
        return db.delete(tableName, where, whereArgs);
    }

    public long deleteAll() {
        return deleteAll(getDatabaseName());
    }

    public long deleteAll(@Nonnull String databaseName) {
        return delete(getWritableDatabase(databaseName), getTableName(), null, null);
    }

    public long deleteAll(@Nonnull String databaseName, @Nonnull String tableName) {
        return delete(getWritableDatabase(databaseName), tableName, null, null);
    }

    public static long deleteAll(@Nonnull SQLiteDatabase db, @Nonnull String tableName) {
        return delete(db, tableName, null, null);
    }

    private static final String DEFAULT_SEARCH_SUG_INTENT = BaseColumns._ID + " AS " + SearchManager.SUGGEST_COLUMN_INTENT_DATA_ID;

    @Nonnull
    public static String[] addSearchSuggestionIntentCol(@Nonnull String[] currentCols, @Nonnull String resultColName) {
        String sugCol1 = resultColName + " AS " + SearchManager.SUGGEST_COLUMN_TEXT_1;
        return addToArray(currentCols, new String[]{DEFAULT_SEARCH_SUG_INTENT, sugCol1});
    }

    @Nonnull
    public static String createSearchSuggestionColumnsSQL(@Nonnull String idColumn, @Nonnull String resultTextColumn) {
        return createSearchSuggestionIdColumn(idColumn) + ", " + createSearchSuggestionResult1Column(resultTextColumn);
    }

    @Nonnull
    public static String createSearchSuggestionIdColumn(@Nonnull String idColumn) {
        return idColumn + " AS " + SearchManager.SUGGEST_COLUMN_INTENT_DATA_ID;
    }

    @Nonnull
    public static String createSearchSuggestionResult1Column(@Nonnull String resultTextColumn) {
        return resultTextColumn + " AS " + SearchManager.SUGGEST_COLUMN_TEXT_1;
    }

    @Nonnull
    public static String[] addToArray(@Nonnull String[] array, @Nonnull String[] strings) {
        String[] newArray = new String[array.length + strings.length];
        System.arraycopy(array, 0, newArray, 0, array.length);
        for (int i = array.length, j = 0; j < strings.length; i++, j++) { // NOPMD
            newArray[i] = strings[j];
        }
        return newArray;
    }

    private static void checkDB(@Nullable SQLiteDatabase db) {
        if (db == null) {
            throw new IllegalArgumentException("db cannot be null");
        }
    }

    @Nullable
    public Cursor findCursorByRawQuery(@Nonnull String rawQuery, @Nullable String[] selectionArgs) {
        return findCursorByRawQuery(getDatabaseName(), rawQuery, selectionArgs);
    }

    @Nullable
    public Cursor findCursorByRawQuery(@Nonnull String databaseName, @Nonnull String rawQuery, @Nullable String[] selectionArgs) {
        return getReadableDatabase(databaseName).rawQuery(rawQuery, selectionArgs);
    }

    @Nullable
    public Cursor findCursorBySelection(@Nullable String selection, @Nullable String orderBy) {
        return findCursorBySelection(selection, new String[]{}, orderBy);
    }

    @Nullable
    public Cursor findCursorBySelection(@Nonnull String databaseName, @Nullable String selection, @Nullable String orderBy) {
        return findCursorBySelection(databaseName, selection, null, orderBy);
    }

    @Nullable
    public Cursor findCursorBySelection(@Nullable String selection, @Nullable String[] selectionArgs, @Nullable String orderBy) {
        return findCursorBySelection(getDatabaseName(), selection, selectionArgs, orderBy);
    }

    @Nullable
    public Cursor findCursorBySelection(@Nonnull String databaseName, @Nullable String selection, @Nullable String[] selectionArgs, @Nullable String orderBy) {
        Cursor cursor = getReadableDatabase(databaseName).query(true, getTableName(), getAllKeys(), selection, selectionArgs, null, null, orderBy, null);

        if (cursor != null) {
            if (cursor.moveToFirst()) {
                return cursor;
            } else {
                cursor.close();
                return null;
            }
        } else {
            return null;
        }
    }

    @Nullable
    public Cursor findCursorByRowId(long rowId) {
        return findCursorBySelection(getPrimaryKey() + "= ?", new String[]{String.valueOf(rowId)}, null);
    }

<<<<<<< HEAD
    @Nullable
    public Cursor findCursorByRowId(@Nonnull String databaseName, long rowId) {
        return findCursorBySelection(databaseName, getPrimaryKey() + "=" + rowId, null);
=======
    public Cursor findCursorByRowId(String databaseName, long rowId) {
        return findCursorBySelection(databaseName, getPrimaryKey() + "= ?", new String[]{String.valueOf(rowId)}, null);
>>>>>>> 03205d02
    }

    @Nonnull
    public List<T> findAll() {
        return findAllBySelection(null, null, null);
    }

    @Nonnull
    public List<T> findAll(@Nonnull String databaseName) {
        return findAllBySelection(databaseName, null, null, null);
    }

    @Nonnull
    public List<T> findAllOrderBy(@Nullable String orderBy) {
        return findAllBySelection(null, null, orderBy);
    }

    @Nonnull
    public List<T> findAllOrderBy(@Nonnull String databaseName, @Nullable String orderBy) {
        return findAllBySelection(databaseName, null, null, orderBy);
    }

    @Nonnull
    public List<T> findAllBySelection(@Nullable String selection, @Nonnull String[] selectionArgs) {
        return findAllBySelection(selection, selectionArgs, null);
    }

    @Nonnull
    public List<T> findAllBySelection(@Nullable String selection, @Nullable String[] selectionArgs, @Nullable String orderBy) {
        Cursor cursor = findCursorBySelection(selection, selectionArgs, orderBy);
        return getAllItemsFromCursor(cursor);
    }

    @Nonnull
    public List<T> findAllBySelection(@Nonnull String databaseName, @Nullable String selection, @Nullable String[] selectionArgs, @Nullable String orderBy) {
        Cursor cursor = findCursorBySelection(databaseName, selection, selectionArgs, orderBy);
        return getAllItemsFromCursor(cursor);
    }

    /**
     * Populate of List<T> from a rawQuery.  The raw query must contain all of the columns names for the object
     *
     * @param rawQuery Custom query
     * @return List of object T
     */
    @Nonnull
    public List<T> findAllByRawQuery(@Nonnull String rawQuery) {
        return getAllItemsFromCursor(findCursorByRawQuery(getDatabaseName(), rawQuery, null));
    }

    /**
     * Populate of List<T> from a rawQuery.  The raw query must contain all of the columns names for the object
     *
     * @param rawQuery Custom query
     * @return List of object T
     */
    @Nonnull
    public List<T> findAllByRawQuery(@Nonnull String rawQuery, @Nullable String[] selectionArgs) {
        return getAllItemsFromCursor(findCursorByRawQuery(getDatabaseName(), rawQuery, selectionArgs));
    }

    /**
     * Populate of List<T> from a rawQuery.  The raw query must contain all of the columns names for the object
     *
     * @param databaseName  Name of database
     * @param rawQuery      Custom query
     * @param selectionArgs query arguments
     * @return List of object T
     */
    @Nonnull
    public List<T> findAllByRawQuery(@Nonnull String databaseName, @Nonnull String rawQuery, @Nullable String[] selectionArgs) {
        return getAllItemsFromCursor(findCursorByRawQuery(databaseName, rawQuery, selectionArgs));
    }

    @Nonnull
    public List<T> getAllItemsFromCursor(@Nullable Cursor cursor) {
        List<T> foundItems;
        if (cursor != null) {
            foundItems = new ArrayList<T>(cursor.getCount());
            if (cursor.moveToFirst()) {
                do {
                    T record = newRecord();
                    record.setContent(cursor);
                    foundItems.add(record);
                } while (cursor.moveToNext());
            }
            cursor.close();
        } else {
            foundItems = new ArrayList<T>();
        }

        return foundItems;
    }

    @Nullable
    public T findByRowId(long rowId) {
        return findBySelection(getPrimaryKey() + "= ?", new String[]{String.valueOf(rowId)}, null);
    }

<<<<<<< HEAD
    @Nullable
    public T findByRowId(@Nonnull String databaseName, long rowId) {
        return findBySelection(databaseName, getPrimaryKey() + "=" + rowId, null, null);
=======
    public T findByRowId(String databaseName, long rowId) {
        return findBySelection(databaseName, getPrimaryKey() + "= ?", new String[]{String.valueOf(rowId)}, null);
>>>>>>> 03205d02
    }

    @Nullable
    public T findBySelection(@Nullable String selection, @Nullable String[] selectionArgs, @Nullable String orderBy) {
        Cursor cursor = findCursorBySelection(selection, selectionArgs, orderBy);
        if (cursor != null) {
            T record = newRecord();
            record.setContent(cursor);
            cursor.close();
            return record;
        } else {
            return null;
        }
    }

    @Nullable
    public T findBySelection(@Nonnull String databaseName, @Nullable String selection, @Nullable String[] selectionArgs, @Nullable String orderBy) {
        Cursor cursor = findCursorBySelection(databaseName, selection, selectionArgs, orderBy);
        return createRecordFromCursor(cursor);
    }

    @Nullable
    public T findByRawQuery(@Nonnull String rawQuery, @Nullable String[] selectionArgs) {
        return findByRawQuery(getDatabaseName(), rawQuery, selectionArgs);
    }

    @Nullable
    public T findByRawQuery(@Nonnull String databaseName, @Nonnull String rawQuery, @Nullable String[] selectionArgs) {
        Cursor cursor = findCursorByRawQuery(databaseName, rawQuery, selectionArgs);

        if (cursor != null) {
            if (cursor.moveToFirst()) {
                return createRecordFromCursor(cursor);
            } else {
                cursor.close();
                return null;
            }
        } else {
            return null;
        }
    }

    @Nullable
    private T createRecordFromCursor(@Nullable Cursor cursor) {
        if (cursor != null) {
            T record = newRecord();
            record.setContent(cursor);
            cursor.close();
            return record;
        } else {
            return null;
        }
    }

    @Nonnull
    public List<T> findAllByRowIds(long[] rowIds) {
        return findAllByRowIds(rowIds, null);
    }

    @Nonnull
    public List<T> findAllByRowIds(long[] rowIds, @Nullable String orderBy) {
        return findAllByRowIds(getDatabaseName(), rowIds, orderBy);
    }

    @Nonnull
    public List<T> findAllByRowIds(@Nonnull String databaseName, long[] rowIds, @Nullable String orderBy) {
        if (rowIds.length == 0) {
            return new ArrayList<T>();
        }

        StringBuilder sb = new StringBuilder();
        for (long rowId : rowIds) {
            if (sb.length() > 0) {
                sb.append(" OR ");
            }
            sb.append(getPrimaryKey()).append(" = ").append(rowId);
        }

        return findAllBySelection(databaseName, sb.toString(), null, orderBy);
    }

    public long findCount() {
        return findCountBySelection(null, null);
    }

    public long findCount(@Nonnull String databaseName) {
        return findCountBySelection(databaseName, null, null);
    }

    public long findCountBySelection(@Nullable String selection, @Nullable String[] selectionArgs) {
        return findCountBySelection(getDatabaseName(), selection, selectionArgs);
    }

    public long findCountBySelection(@Nonnull String databaseName, @Nullable String selection, @Nullable String[] selectionArgs) {
        long count = -1;

        Cursor c = getReadableDatabase(databaseName).query(getTableName(), new String[]{"count(1)"}, selection, selectionArgs, null, null, null);
        if (c != null) {
            if (c.moveToFirst()) {
                count = c.getLong(0);
            }
            c.close();
        }
        return count;
    }

    /**
     * Find count by raw query.  Raw query assumes first SELECT param is count(1).
     *
     * @param rawQuery Query
     * @return total count
     */
    public long findCountByRawQuery(@Nonnull String rawQuery) {
        return findCountByRawQuery(getDatabaseName(), rawQuery, null);
    }

    /**
     * Find count by raw query.  Raw query assumes first SELECT param is count(1).
     *
     * @param rawQuery Query
     * @return total count
     */
    public long findCountByRawQuery(@Nonnull String databaseName, @Nonnull String rawQuery) {
        return findCountByRawQuery(databaseName, rawQuery, null);
    }

    /**
     * Find count by raw query.  Raw query assumes first SELECT param is count(1).
     *
     * @param rawQuery      Query
     * @param selectionArgs Selection args
     * @return total count
     */
    public long findCountByRawQuery(@Nonnull String rawQuery, @Nullable String[] selectionArgs) {
        return findCountByRawQuery(getDatabaseName(), rawQuery, selectionArgs);
    }

    public long findCountByRawQuery(@Nonnull String databaseName, @Nonnull String rawQuery, @Nullable String[] selectionArgs) {
        long count = 0;
        Cursor c = getReadableDatabase(databaseName).rawQuery(rawQuery, selectionArgs);
        if (c != null) {
            if (c.moveToFirst()) {
                count = c.getLong(0);
            }
            c.close();
        }

        return count;
    }

    /**
     * Return the first column and first row value as a Long for given rawQuery and selectionArgs.
     *
     * @param rawQuery      Query contain first column which is a long value
     * @param selectionArgs Query parameters
     * @return query results value or -1 if no data was returned
     */
    public long findLongByRawQuery(@Nonnull String rawQuery, @Nullable String[] selectionArgs) {
        return findLongByRawQuery(getDatabaseName(), rawQuery, selectionArgs);
    }

    /**
     * Return the first column and first row value as a Long for given rawQuery and selectionArgs.
     *
     * @param databaseName  Name of database to query
     * @param rawQuery      Query contain first column which is a long value
     * @param selectionArgs Query parameters
     * @return query results value or -1 if no data was returned
     */
    public long findLongByRawQuery(@Nonnull String databaseName, @Nonnull String rawQuery, @Nullable String[] selectionArgs) {
        return findLongByRawQuery(getReadableDatabase(databaseName), rawQuery, selectionArgs);
    }

    public static long findLongByRawQuery(@Nonnull SQLiteDatabase database, @Nonnull String rawQuery, @Nullable String[] selectionArgs) {
        long value = -1;

        Cursor c = database.rawQuery(rawQuery, selectionArgs);
        if (c != null) {
            if (c.moveToFirst()) {
                value = c.getLong(0);
            }
            c.close();
        }

        return value;
    }

    /**
     * Return the first column and first row value as a String for given rawQuery and selectionArgs.
     *
     * @param rawQuery      Query contain first column which is a String value
     * @param selectionArgs Query parameters
     * @return query results value or null if no data was returned
     */
    @Nullable
    public String findStringByRawQuery(@Nonnull String rawQuery, @Nullable String[] selectionArgs) {
        return findStringByRawQuery(getDatabaseName(), rawQuery, selectionArgs);
    }

    /**
     * Return the first column and first row value as a String for given rawQuery and selectionArgs.
     *
     * @param databaseName  Name of database to query
     * @param rawQuery      Query contain first column which is a String value
     * @param selectionArgs Query parameters
     * @return query results value or null if no data was returned
     */
    @Nullable
    public String findStringByRawQuery(@Nonnull String databaseName, @Nonnull String rawQuery, @Nullable String[] selectionArgs) {
        String value = null;

        Cursor c = getReadableDatabase(databaseName).rawQuery(rawQuery, selectionArgs);
        if (c != null) {
            if (c.moveToFirst()) {
                value = c.getString(0);
            }
            c.close();
        }

        return value;
    }

    /**
     * Return a list of all of the first column values as a List<Long> for given rawQuery and selectionArgs.
     *
     * @param rawQuery      Query contain first column which is a Long value
     * @param selectionArgs Query parameters
     * @return query results List or empty List returned
     */
    @Nonnull
    public List<Long> findAllLongByRawQuery(@Nonnull String rawQuery, @Nullable String[] selectionArgs) {
        return findAllLongByRawQuery(getDatabaseName(), rawQuery, selectionArgs);
    }

    /**
     * Return a list of all of the first column values as a List<Long> for given rawQuery and selectionArgs.
     *
     * @param databaseName  Name of database to query
     * @param rawQuery      Query contain first column which is a Long value
     * @param selectionArgs Query parameters
     * @return query results List or empty List returned
     */
    @Nonnull
    public List<Long> findAllLongByRawQuery(@Nonnull String databaseName, @Nonnull String rawQuery, @Nullable String[] selectionArgs) {
        List<Long> foundItems;

        Cursor cursor = getWritableDatabase(databaseName).rawQuery(rawQuery, selectionArgs);
        if (cursor != null) {
            foundItems = new ArrayList<Long>(cursor.getCount());
            if (cursor.moveToFirst()) {
                do {
                    foundItems.add(cursor.getLong(0));
                } while (cursor.moveToNext());
            }
            cursor.close();
        } else {
            foundItems = new ArrayList<Long>();
        }

        return foundItems;
    }

    /**
     * Return a list of all of the first column values as a List<String> for given rawQuery and selectionArgs.
     *
     * @param rawQuery      Query contain first column which is a String value
     * @param selectionArgs Query parameters
     * @return query results List or empty List returned
     */
    @Nonnull
    public List<String> findAllStringByRawQuery(@Nonnull String rawQuery, @Nullable String[] selectionArgs) {
        return findAllStringByRawQuery(getDatabaseName(), rawQuery, selectionArgs);
    }

    /**
     * Return a list of all of the first column values as a List<String> for given rawQuery and selectionArgs.
     *
     * @param databaseName  Name of database to query
     * @param rawQuery      Query contain first column which is a String value
     * @param selectionArgs Query parameters
     * @return query results List or empty List returned
     */
    @Nonnull
    public List<String> findAllStringByRawQuery(@Nonnull String databaseName, @Nonnull String rawQuery, @Nullable String[] selectionArgs) {
        List<String> foundItems;

        Cursor cursor = getWritableDatabase(databaseName).rawQuery(rawQuery, selectionArgs);
        if (cursor != null) {
            foundItems = new ArrayList<String>(cursor.getCount());
            if (cursor.moveToFirst()) {
                do {
                    foundItems.add(cursor.getString(0));
                } while (cursor.moveToNext());
            }
            cursor.close();
        } else {
            foundItems = new ArrayList<String>();
        }

        return foundItems;
    }

    /**
     * Use a custom query to populate a custom class that extends CustomQueryRecord
     * CustomQueryRecord.setRowData(Object[] data) is called with each result (Object[] items contain and array of objects based on CustomQueryRecord.getColumnTypes())
     *
     * @param rawQuery      Query
     * @param selectionArgs Query parameters
     * @return List of CustomQueryRecord
     */
    @Nonnull
    public <T extends CustomQueryRecord> List<T> findAllCustomRecordByRawQuery(@Nonnull String rawQuery, @Nullable String[] selectionArgs, @Nonnull Class<T> type) {
        return findAllCustomRecordByRawQuery(getDatabaseName(), rawQuery, selectionArgs, type);
    }

    /**
     * Use a custom query to populate a custom class that extends CustomQueryRecord
     * CustomQueryRecord.setRowData(Object[] data) is called with each result (Object[] items contain and array of objects based on CustomQueryRecord.getColumnTypes())
     *
     * @param databaseName  Name of database to query
     * @param rawQuery      Query
     * @param selectionArgs Query parameters
     * @return List of CustomQueryRecord
     */
    @Nonnull
    public <T extends CustomQueryRecord> List<T> findAllCustomRecordByRawQuery(@Nonnull String databaseName, @Nonnull String rawQuery, @Nullable String[] selectionArgs, @Nonnull Class<T> type) {
        List<T> foundItems;

        Class[] colTypes = null;

        Cursor cursor = getWritableDatabase(databaseName).rawQuery(rawQuery, selectionArgs);
        if (cursor != null) {
            foundItems = new ArrayList<T>(cursor.getCount());
            if (cursor.moveToFirst()) {
                do {
                    T item;

                    try {
                        item = type.newInstance();
                    } catch (InstantiationException e) {
                        throw new IllegalStateException("Failed to create CustomQueryRecord", e);
                    } catch (IllegalAccessException e) {
                        throw new IllegalStateException("Failed to create CustomQueryRecord", e);
                    }

                    if (colTypes == null) {
                        colTypes = item.getColumnTypes();
                    }

                    int cursorColCount = cursor.getColumnCount();
                    if (colTypes.length != cursorColCount) {
                        throw new IllegalStateException("getColumnTypes().length != cursor.getColumnCount() for query [" + rawQuery + "]");
                    }

                    Object[] rowData = new Object[cursorColCount];
                    for (int col = 0; col < cursorColCount; col++) {
                        Class colType = colTypes[col];
                        if (colType == Integer.class || colType == int.class) {
                            rowData[col] = cursor.getInt(col);
                        } else if (colType == Long.class || colType == long.class) {
                            rowData[col] = cursor.getLong(col);
                        } else if (colType == String.class) {
                            rowData[col] = cursor.getString(col);
                        } else if (colType == Boolean.class || colType == boolean.class) {
                            rowData[col] = cursor.getInt(col) != 0;
                        } else if (colType == Float.class || colType == float.class) {
                            rowData[col] = cursor.getFloat(col);
                        } else if (colType == Double.class || colType == double.class) {
                            rowData[col] = cursor.getDouble(col);
                        } else if (colType == byte[].class) {
                            rowData[col] = cursor.getBlob(col);
                        } else {
                            throw new IllegalStateException("Unknown/Supported Column Type [" + colType + "]");
                        }
                    }

                    item.setRowData(rowData);
                    foundItems.add(item);
                } while (cursor.moveToNext());
            }
            cursor.close();
        } else {
            foundItems = new ArrayList<T>();
        }

        return foundItems;
    }

    private static final String TABLE_EXISTS = "SELECT COUNT(1) FROM sqlite_master WHERE type = 'table' AND name = ?";

    public boolean tableExists(@Nonnull String tableName) {
        return tableExists(getDatabaseName(), tableName);
    }

    public boolean tableExists(@Nonnull String databaseName, @Nonnull String tableName) {
        return tableExists(getReadableDatabase(databaseName), tableName);
    }

    public static boolean tableExists(@Nonnull AndroidDatabase androidDatabase, @Nonnull String tableName) {
        return tableExists(getDatabase(androidDatabase), tableName);
    }

    public static boolean tableExists(@Nullable SQLiteDatabase db, @Nullable String tableName) {
        if (tableName == null || db == null || !db.isOpen()) {
            return false;
        }
        Cursor cursor = db.rawQuery(TABLE_EXISTS, new String[]{tableName});
        if (!cursor.moveToFirst()) {
            return false;
        }
        int count = cursor.getInt(0);
        cursor.close();
        return count > 0;
    }
}<|MERGE_RESOLUTION|>--- conflicted
+++ resolved
@@ -523,14 +523,9 @@
         return findCursorBySelection(getPrimaryKey() + "= ?", new String[]{String.valueOf(rowId)}, null);
     }
 
-<<<<<<< HEAD
     @Nullable
     public Cursor findCursorByRowId(@Nonnull String databaseName, long rowId) {
-        return findCursorBySelection(databaseName, getPrimaryKey() + "=" + rowId, null);
-=======
-    public Cursor findCursorByRowId(String databaseName, long rowId) {
         return findCursorBySelection(databaseName, getPrimaryKey() + "= ?", new String[]{String.valueOf(rowId)}, null);
->>>>>>> 03205d02
     }
 
     @Nonnull
@@ -630,14 +625,9 @@
         return findBySelection(getPrimaryKey() + "= ?", new String[]{String.valueOf(rowId)}, null);
     }
 
-<<<<<<< HEAD
     @Nullable
     public T findByRowId(@Nonnull String databaseName, long rowId) {
-        return findBySelection(databaseName, getPrimaryKey() + "=" + rowId, null, null);
-=======
-    public T findByRowId(String databaseName, long rowId) {
         return findBySelection(databaseName, getPrimaryKey() + "= ?", new String[]{String.valueOf(rowId)}, null);
->>>>>>> 03205d02
     }
 
     @Nullable
